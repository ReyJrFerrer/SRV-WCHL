--- conflicted
+++ resolved
@@ -200,11 +200,7 @@
               </span>
             ) : (
               <span className="cursor-pointer font-medium text-blue-900 transition-all duration-200 select-text hover:text-lg hover:underline focus:outline-none">
-<<<<<<< HEAD
-                {userAddress}, {userProvince}
-=======
                 {userAddress} {userProvince}
->>>>>>> 754f78c5
               </span>
             )}
           </div>
