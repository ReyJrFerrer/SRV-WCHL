--- conflicted
+++ resolved
@@ -9,10 +9,6 @@
 } from "@heroicons/react/24/solid";
 import { useServiceReviews } from "../../../../hooks/reviewManagement";
 import { useServiceById } from "../../../../hooks/serviceInformation";
-<<<<<<< HEAD
-import { useUserImage } from "../../../../hooks/useImageLoader";
-=======
->>>>>>> 8f72b8d2
 import { useReputation } from "../../../../hooks/useReputation";
 
 // Displays the provider's reputation score
@@ -142,10 +138,6 @@
 
   // Provider avatar logic
   const providerName = service?.providerName || "Service Provider";
-<<<<<<< HEAD
-  const { userImageUrl } = useUserImage(service?.providerAvatar);
-=======
->>>>>>> 8f72b8d2
 
   // Loading state
   if (serviceLoading || reviewsLoading) {
@@ -230,11 +222,7 @@
         <div className="mb-8 flex items-center gap-4 rounded-2xl border border-blue-100 bg-white/90 p-4 shadow-lg md:p-6">
           <div className="relative h-16 w-16 flex-shrink-0 overflow-hidden rounded-full border-2 border-blue-200 bg-white md:h-20 md:w-20">
             <img
-<<<<<<< HEAD
-              src={userImageUrl || "/default-provider.svg"}
-=======
               src={service.providerAvatar || "/default-provider.svg"}
->>>>>>> 8f72b8d2
               alt={providerName}
               className="h-full w-full rounded-full object-cover"
               style={{ borderRadius: "50%" }}
