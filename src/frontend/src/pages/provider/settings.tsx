--- conflicted
+++ resolved
@@ -89,14 +89,7 @@
                     <div className="mr-4 h-14 w-14 animate-pulse rounded-full bg-gray-200" />
                   ) : (
                     <img
-<<<<<<< HEAD
-                      src={
-                        profile?.profilePicture?.imageUrl ||
-                        "/default-provider.svg"
-                      }
-=======
-                      src={profileImageUrl || "/default-provider.svg"} // Fallback to a default avatar
->>>>>>> 35af5c8c
+                      src={profileImageUrl || "/default-provider.svg"}
                       alt="Profile"
                       className="mr-4 h-14 w-14 rounded-full border-2 border-blue-100 object-cover shadow"
                     />
