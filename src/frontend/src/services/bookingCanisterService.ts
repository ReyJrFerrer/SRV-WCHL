// Booking Canister Service
import { Principal } from "@dfinity/principal";
import { canisterId as authCanisterId } from "../../../declarations/auth";
import { createActor, canisterId } from "../../../declarations/booking";
import { canisterId as reviewCanisterId } from "../../../declarations/review";
import { canisterId as reputationCanisterId } from "../../../declarations/reputation";
import { canisterId as serviceCanisterId } from "../../../declarations/service";
import { canisterId as remittanceCanisterId } from "../../../declarations/remittance";
import { Identity } from "@dfinity/agent";
import type {
  _SERVICE as BookingService,
  Booking as CanisterBooking,
  BookingStatus as CanisterBookingStatus,
  Location as CanisterLocation,
  Evidence as CanisterEvidence,
  AvailableSlot as CanisterAvailableSlot,
  ClientAnalytics as CanisterClientAnalytics,
  ProviderAvailability as CanisterProviderAvailability,
  ProviderAnalytics as CanisterProviderAnalytics,
  TimeSlot as CanisterTimeSlot,
  DayOfWeek as CanisterDayOfWeek,
  DayAvailability as CanisterDayAvailability,
} from "../../../declarations/booking/booking.did";

/**
 * Creates a booking actor with the provided identity
 * @param identity The user's identity from AuthContext
 * @returns An authenticated BookingService actor
 */
const createBookingActor = (identity?: Identity | null): BookingService => {
  return createActor(canisterId, {
    agentOptions: {
      identity: identity || undefined,
      host:
        process.env.DFX_NETWORK !== "ic"
          ? "http://localhost:4943"
          : "https://ic0.app",
    },
  }) as BookingService;
};

// Singleton actor instance with identity tracking
let bookingActor: BookingService | null = null;
let currentIdentity: Identity | null = null;

/**
 * Updates the booking actor with a new identity
 * This should be called when the user's authentication state changes
 */
export const updateBookingActor = (identity: Identity | null) => {
  if (currentIdentity !== identity) {
    bookingActor = createBookingActor(identity);
    currentIdentity = identity;
  }
};

/**
 * Gets the current booking actor
 * Throws error if no authenticated identity is available for auth-required operations
 */
const getBookingActor = (requireAuth: boolean = false): BookingService => {
  if (requireAuth && !currentIdentity) {
    throw new Error(
      "Authentication required: Please log in to perform this action",
    );
  }

  if (!bookingActor) {
    bookingActor = createBookingActor(currentIdentity);
  }

  return bookingActor;
};

// Type mappings for frontend compatibility
export type BookingStatus =
  | "Requested"
  | "Accepted"
  | "Declined"
  | "Cancelled"
  | "InProgress"
  | "Completed"
  | "Disputed";

export type DayOfWeek =
  | "Monday"
  | "Tuesday"
  | "Wednesday"
  | "Thursday"
  | "Friday"
  | "Saturday"
  | "Sunday";

export interface TimeSlot {
  startTime: string;
  endTime: string;
}

export interface DayAvailability {
  isAvailable: boolean;
  slots: TimeSlot[];
}

export interface VacationPeriod {
  id: string;
  startDate: string;
  endDate: string;
  reason?: string;
  createdAt: string;
}

export interface ProviderAvailability {
  providerId: Principal;
  isActive: boolean;
  instantBookingEnabled: boolean;
  bookingNoticeHours: number;
  maxBookingsPerDay: number;
  weeklySchedule: Array<{ day: DayOfWeek; availability: DayAvailability }>;
  // Note: vacationDates removed to match backend implementation
  createdAt: string;
  updatedAt: string;
}

export interface ProviderAnalytics {
  providerId: Principal;
  totalJobs: number;
  completedJobs: number;
  cancelledJobs: number;
  totalEarnings: number;
  completionRate: number;
  packageBreakdown: Array<[string, number]>;
  startDate?: string;
  endDate?: string;
}

export interface ClientAnalytics {
  clientId: Principal;
  totalBookings: number;
  servicesCompleted: number;
  totalSpent: number;
  memberSince: string;
  packageBreakdown: Array<[string, number]>;
  startDate?: string;
  endDate?: string;
}

export interface AvailableSlot {
  date: string;
  timeSlot: TimeSlot;
  isAvailable: boolean;
  conflictingBookings: string[];
}

export interface Location {
  latitude: number;
  longitude: number;
  address: string;
  city: string;
  state: string;
  country: string;
  postalCode: string;
}

export interface Evidence {
  id: string;
  bookingId: string;
  submitterId: Principal;
  description: string;
  fileUrls: string[];
  qualityScore?: number;
  createdAt: string;
}

export interface Booking {
  id: string;
  clientId: Principal;
  providerId: Principal;
  serviceId: string;
  servicePackageId?: string;
  status: BookingStatus;
  requestedDate: string;
  scheduledDate?: string;
  completedDate?: string;
  price: number;
  location: Location;
  evidence?: Evidence;
  notes?: string;
  createdAt: string;
  updatedAt: string;
  // Additional UI fields
  serviceName?: string;
  serviceImage?: string;
  providerName?: string;
  bookingDate?: string;
  bookingTime?: string;
  duration?: string;
  priceDisplay?: string;
  serviceSlug?: string;
}

// Helper functions to convert between canister and frontend types
const convertCanisterBookingStatus = (
  status: CanisterBookingStatus,
): BookingStatus => {
  if ("Requested" in status) return "Requested";
  if ("Accepted" in status) return "Accepted";
  if ("Declined" in status) return "Declined";
  if ("Cancelled" in status) return "Cancelled";
  if ("InProgress" in status) return "InProgress";
  if ("Completed" in status) return "Completed";
  if ("Disputed" in status) return "Disputed";
  return "Requested"; // fallback
};

const convertToCanisterBookingStatus = (
  status: BookingStatus,
): CanisterBookingStatus => {
  switch (status) {
    case "Requested":
      return { Requested: null };
    case "Accepted":
      return { Accepted: null };
    case "Declined":
      return { Declined: null };
    case "Cancelled":
      return { Cancelled: null };
    case "InProgress":
      return { InProgress: null };
    case "Completed":
      return { Completed: null };
    case "Disputed":
      return { Disputed: null };
    default:
      return { Requested: null };
  }
};

const convertCanisterLocation = (location: CanisterLocation): Location => ({
  latitude: location.latitude,
  longitude: location.longitude,
  address: location.address,
  city: location.city,
  state: location.state,
  country: location.country,
  postalCode: location.postalCode,
});

const convertToCanisterLocation = (location: Location): CanisterLocation => ({
  latitude: location.latitude,
  longitude: location.longitude,
  address: location.address,
  city: location.city,
  state: location.state,
  country: location.country,
  postalCode: location.postalCode,
});

const convertCanisterEvidence = (evidence: CanisterEvidence): Evidence => ({
  id: evidence.id,
  bookingId: evidence.bookingId,
  submitterId: evidence.submitterId,
  description: evidence.description,
  fileUrls: evidence.fileUrls,
  qualityScore: evidence.qualityScore[0],
  createdAt: new Date(Number(evidence.createdAt) / 1000000).toISOString(),
});

const convertCanisterDayOfWeek = (day: CanisterDayOfWeek): DayOfWeek => {
  if ("Monday" in day) return "Monday";
  if ("Tuesday" in day) return "Tuesday";
  if ("Wednesday" in day) return "Wednesday";
  if ("Thursday" in day) return "Thursday";
  if ("Friday" in day) return "Friday";
  if ("Saturday" in day) return "Saturday";
  if ("Sunday" in day) return "Sunday";
  return "Monday"; // fallback
};

const convertCanisterTimeSlot = (slot: CanisterTimeSlot): TimeSlot => ({
  startTime: slot.startTime,
  endTime: slot.endTime,
});

const convertCanisterDayAvailability = (
  availability: CanisterDayAvailability,
): DayAvailability => ({
  isAvailable: availability.isAvailable,
  slots: availability.slots.map(convertCanisterTimeSlot),
});

const convertCanisterProviderAvailability = (
  availability: CanisterProviderAvailability,
): ProviderAvailability => ({
  providerId: availability.providerId,
  isActive: availability.isActive,
  instantBookingEnabled: availability.instantBookingEnabled,
  bookingNoticeHours: Number(availability.bookingNoticeHours),
  maxBookingsPerDay: Number(availability.maxBookingsPerDay),
  weeklySchedule: availability.weeklySchedule.map(([day, avail]) => ({
    day: convertCanisterDayOfWeek(day),
    availability: convertCanisterDayAvailability(avail),
  })),
  // Note: vacationDates removed to match backend implementation
  createdAt: new Date(Number(availability.createdAt) / 1000000).toISOString(),
  updatedAt: new Date(Number(availability.updatedAt) / 1000000).toISOString(),
});

const convertCanisterAvailableSlot = (
  slot: CanisterAvailableSlot,
): AvailableSlot => ({
  date: new Date(Number(slot.date) / 1000000).toISOString(),
  timeSlot: convertCanisterTimeSlot(slot.timeSlot),
  isAvailable: slot.isAvailable,
  conflictingBookings: slot.conflictingBookings,
});

const convertCanisterProviderAnalytics = (
  analytics: CanisterProviderAnalytics,
): ProviderAnalytics => ({
  providerId: analytics.providerId,
  totalJobs: Number(analytics.totalJobs),
  completedJobs: Number(analytics.completedJobs),
  cancelledJobs: Number(analytics.cancelledJobs),
  totalEarnings: Number(analytics.totalEarnings),
  completionRate: analytics.completionRate,
  packageBreakdown: analytics.packageBreakdown.map(([pkg, count]) => [
    pkg,
    Number(count),
  ]),
  startDate: analytics.startDate[0]
    ? new Date(Number(analytics.startDate[0]) / 1000000).toISOString()
    : undefined,
  endDate: analytics.endDate[0]
    ? new Date(Number(analytics.endDate[0]) / 1000000).toISOString()
    : undefined,
});

const convertCanisterClientAnalytics = (
  analytics: CanisterClientAnalytics,
): ClientAnalytics => ({
  clientId: analytics.clientId,
  totalBookings: Number(analytics.totalBookings),
  servicesCompleted: Number(analytics.servicesCompleted),
  totalSpent: Number(analytics.totalSpent),
  memberSince: new Date(Number(analytics.memberSince) / 1000000).toISOString(),
  packageBreakdown: analytics.packageBreakdown.map(
    ([pkg, count]: [string, bigint]) => [pkg, Number(count)],
  ),
  startDate: analytics.startDate[0]
    ? new Date(Number(analytics.startDate[0]) / 1000000).toISOString()
    : undefined,
  endDate: analytics.endDate[0]
    ? new Date(Number(analytics.endDate[0]) / 1000000).toISOString()
    : undefined,
});

const convertCanisterBooking = (booking: CanisterBooking): Booking => ({
  id: booking.id,
  clientId: booking.clientId,
  providerId: booking.providerId,
  serviceId: booking.serviceId,
  servicePackageId: booking.servicePackageId[0],
  status: convertCanisterBookingStatus(booking.status),
  requestedDate: new Date(
    Number(booking.requestedDate) / 1000000,
  ).toISOString(),
  scheduledDate: booking.scheduledDate[0]
    ? new Date(Number(booking.scheduledDate[0]) / 1000000).toISOString()
    : undefined,
  completedDate: booking.completedDate[0]
    ? new Date(Number(booking.completedDate[0]) / 1000000).toISOString()
    : undefined,
  price: Number(booking.price),
  location: convertCanisterLocation(booking.location),
  evidence: booking.evidence[0]
    ? convertCanisterEvidence(booking.evidence[0])
    : undefined,
  notes: booking.notes[0],
  createdAt: new Date(Number(booking.createdAt) / 1000000).toISOString(),
  updatedAt: new Date(Number(booking.updatedAt) / 1000000).toISOString(),
});

// Booking Canister Service Functions
export const bookingCanisterService = {
  /**
   * Create a new booking
   */
  async createBooking(
    serviceId: string,
    providerId: Principal,
    price: number,
    location: Location,
    requestedDate: Date,
    servicePackageId?: string,
    notes?: string,
  ): Promise<Booking | null> {
    try {
      const actor = getBookingActor(true); // Requires authentication
      const canisterLocation = convertToCanisterLocation(location);
      const requestedTimestamp = BigInt(requestedDate.getTime() * 1000000); // Convert to nanoseconds

      const result = await actor.createBooking(
        serviceId,
        providerId,
        BigInt(price),
        canisterLocation,
        requestedTimestamp,
        servicePackageId ? [servicePackageId] : [],
        notes ? [notes] : [],
      );

      if ("ok" in result) {
        return convertCanisterBooking(result.ok);
      } else {
        console.error("Error creating booking:", result.err);
        throw new Error(result.err);
      }
    } catch (error) {
      console.error("Error creating booking:", error);
      throw new Error(`Failed to create booking: ${error}`);
    }
  },

  /**
   * Get a specific booking by ID
   */
  async getBooking(bookingId: string): Promise<Booking | null> {
    try {
      const actor = getBookingActor();
      const result = await actor.getBooking(bookingId);

      if ("ok" in result) {
        return convertCanisterBooking(result.ok);
      } else {
        console.error("Error fetching booking:", result.err);
        return null;
      }
    } catch (error) {
      console.error("Error fetching booking:", error);
      throw new Error(`Failed to fetch booking: ${error}`);
    }
  },

  /**
   * Get all bookings for a client
   */
  async getClientBookings(clientId: Principal): Promise<Booking[]> {
    try {
      const actor = getBookingActor();
      const bookings = await actor.getClientBookings(clientId);
      return bookings.map(convertCanisterBooking);
    } catch (error) {
      console.error("Error fetching client bookings:", error);
      throw new Error(`Failed to fetch client bookings: ${error}`);
    }
  },

  /**
   * Get all bookings for a provider
   */
  async getProviderBookings(providerId: Principal): Promise<Booking[]> {
    try {
      const actor = getBookingActor();
      const bookings = await actor.getProviderBookings(providerId);
      return bookings.map(convertCanisterBooking);
    } catch (error) {
      console.error("Error fetching provider bookings:", error);
      throw new Error(`Failed to fetch provider bookings: ${error}`);
    }
  },

  /**
   * Get bookings by status
   */
  async getBookingsByStatus(status: BookingStatus): Promise<Booking[]> {
    try {
      const actor = getBookingActor();
      const canisterStatus = convertToCanisterBookingStatus(status);
      const bookings = await actor.getBookingsByStatus(canisterStatus);
      return bookings.map(convertCanisterBooking);
    } catch (error) {
      console.error("Error fetching bookings by status:", error);
      throw new Error(`Failed to fetch bookings by status: ${error}`);
    }
  },

  /**
   * Accept a booking
   */
  async acceptBooking(
    bookingId: string,
    scheduledDate: Date,
  ): Promise<Booking | null> {
    try {
      const actor = getBookingActor();
      const scheduledTimestamp = BigInt(scheduledDate.getTime() * 1000000);

      const result = await actor.acceptBooking(bookingId, scheduledTimestamp);

      if ("ok" in result) {
        return convertCanisterBooking(result.ok);
      } else {
        console.error("Error accepting booking:", result.err);
        throw new Error(result.err);
      }
    } catch (error) {
      console.error("Error accepting booking:", error);
      throw new Error(`Failed to accept booking: ${error}`);
    }
  },

  /**
   * Decline a booking
   */
  async declineBooking(bookingId: string): Promise<Booking | null> {
    try {
      const actor = getBookingActor();
      const result = await actor.declineBooking(bookingId);

      if ("ok" in result) {
        return convertCanisterBooking(result.ok);
      } else {
        console.error("Error declining booking:", result.err);
        throw new Error(result.err);
      }
    } catch (error) {
      console.error("Error declining booking:", error);
      throw new Error(`Failed to decline booking: ${error}`);
    }
  },

  /**
   * Cancel a booking
   */
  async cancelBooking(bookingId: string): Promise<Booking | null> {
    try {
      const actor = getBookingActor();
      const result = await actor.cancelBooking(bookingId);

      if ("ok" in result) {
        return convertCanisterBooking(result.ok);
      } else {
        console.error("Error cancelling booking:", result.err);
        throw new Error(result.err);
      }
    } catch (error) {
      console.error("Error cancelling booking:", error);
      throw new Error(`Failed to cancel booking: ${error}`);
    }
  },

  /**
   * Start a booking (mark as in progress)
   */
  async startBooking(bookingId: string): Promise<Booking | null> {
    try {
      const actor = getBookingActor();
      const result = await actor.startBooking(bookingId);

      if ("ok" in result) {
        return convertCanisterBooking(result.ok);
      } else {
        console.error("Error starting booking:", result.err);
        throw new Error(result.err);
      }
    } catch (error) {
      console.error("Error starting booking:", error);
      throw new Error(`Failed to start booking: ${error}`);
    }
  },

  /**
   * Complete a booking
   */
  async completeBooking(bookingId: string): Promise<Booking | null> {
    try {
      const actor = getBookingActor();
      const result = await actor.completeBooking(bookingId);

      if ("ok" in result) {
        return convertCanisterBooking(result.ok);
      } else {
        console.error("Error completing booking:", result.err);
        throw new Error(result.err);
      }
    } catch (error) {
      console.error("Error completing booking:", error);
      throw new Error(`Failed to complete booking: ${error}`);
    }
  },

  /**
   * Dispute a booking
   */
  async disputeBooking(bookingId: string): Promise<Booking | null> {
    try {
      const actor = getBookingActor();
      const result = await actor.disputeBooking(bookingId);

      if ("ok" in result) {
        return convertCanisterBooking(result.ok);
      } else {
        console.error("Error disputing booking:", result.err);
        throw new Error(result.err);
      }
    } catch (error) {
      console.error("Error disputing booking:", error);
      throw new Error(`Failed to dispute booking: ${error}`);
    }
  },

  /**
   * Submit evidence for a booking
   */
  async submitEvidence(
    bookingId: string,
    description: string,
    fileUrls: string[],
  ): Promise<Evidence | null> {
    try {
      const actor = getBookingActor();
      const result = await actor.submitEvidence(
        bookingId,
        description,
        fileUrls,
      );

      if ("ok" in result) {
        return convertCanisterEvidence(result.ok);
      } else {
        console.error("Error submitting evidence:", result.err);
        throw new Error(result.err);
      }
    } catch (error) {
      console.error("Error submitting evidence:", error);
      throw new Error(`Failed to submit evidence: ${error}`);
    }
  },

  /**
   * Check if a booking is eligible for review
   */
  async isEligibleForReview(
    bookingId: string,
    reviewerId: Principal,
  ): Promise<boolean | null> {
    try {
      const actor = getBookingActor();
      const result = await actor.isEligibleForReview(bookingId, reviewerId);

      if ("ok" in result) {
        return result.ok;
      } else {
        console.error("Error checking review eligibility:", result.err);
        return null;
      }
    } catch (error) {
      console.error("Error checking review eligibility:", error);
      throw new Error(`Failed to check review eligibility: ${error}`);
    }
  },

  /**
   * Get active bookings for a client
   */
  async getClientActiveBookings(clientId: Principal): Promise<Booking[]> {
    try {
      const actor = getBookingActor();
      const bookings = await actor.getClientActiveBookings(clientId);
      return bookings.map(convertCanisterBooking);
    } catch (error) {
      console.error("Error fetching client active bookings:", error);
      throw new Error(`Failed to fetch client active bookings: ${error}`);
    }
  },

  /**
   * Get active bookings for a provider
   */
  async getProviderActiveBookings(providerId: Principal): Promise<Booking[]> {
    try {
      const actor = getBookingActor();
      const bookings = await actor.getProviderActiveBookings(providerId);
      return bookings.map(convertCanisterBooking);
    } catch (error) {
      console.error("Error fetching provider active bookings:", error);
      throw new Error(`Failed to fetch provider active bookings: ${error}`);
    }
  },

  /**
   * Get completed bookings for a client
   */
  async getClientCompletedBookings(clientId: Principal): Promise<Booking[]> {
    try {
      const actor = getBookingActor();
      const bookings = await actor.getClientCompletedBookings(clientId);
      return bookings.map(convertCanisterBooking);
    } catch (error) {
      console.error("Error fetching client completed bookings:", error);
      throw new Error(`Failed to fetch client completed bookings: ${error}`);
    }
  },

  /**
   * Get completed bookings for a provider
   */
  async getProviderCompletedBookings(
    providerId: Principal,
  ): Promise<Booking[]> {
    try {
      const actor = getBookingActor();
      const bookings = await actor.getProviderCompletedBookings(providerId);
      return bookings.map(convertCanisterBooking);
    } catch (error) {
      console.error("Error fetching provider completed bookings:", error);
      throw new Error(`Failed to fetch provider completed bookings: ${error}`);
    }
  },

  /**
   * Get disputed bookings
   */
  async getDisputedBookings(): Promise<Booking[]> {
    try {
      const actor = getBookingActor();
      const bookings = await actor.getDisputedBookings();
      return bookings.map(convertCanisterBooking);
    } catch (error) {
      console.error("Error fetching disputed bookings:", error);
      throw new Error(`Failed to fetch disputed bookings: ${error}`);
    }
  },

  /**
   * Get bookings by date range
   */
  async getBookingsByDateRange(
    startDate: Date,
    endDate: Date,
  ): Promise<Booking[]> {
    try {
      const actor = getBookingActor();
      const startTimestamp = BigInt(startDate.getTime() * 1000000);
      const endTimestamp = BigInt(endDate.getTime() * 1000000);

      const bookings = await actor.getBookingsByDateRange(
        startTimestamp,
        endTimestamp,
      );
      return bookings.map(convertCanisterBooking);
    } catch (error) {
      console.error("Error fetching bookings by date range:", error);
      throw new Error(`Failed to fetch bookings by date range: ${error}`);
    }
  },

  // NEW SERVICE-BASED AVAILABILITY FUNCTIONS (RECOMMENDED)

  /**
   * Get service's available time slots for a specific date
   */
  async getServiceAvailableSlots(
    serviceId: string,
    date: Date,
  ): Promise<AvailableSlot[] | null> {
    try {
      const actor = getBookingActor();
      const dateTimestamp = BigInt(date.getTime() * 1000000);

      // DEBUG: Log the values being sent
      console.log("DEBUG getServiceAvailableSlots:", {
        serviceId,
        inputDate: date.toISOString(),
        dayOfWeek: date.getDay(),
        dayName: [
          "Sunday",
          "Monday",
          "Tuesday",
          "Wednesday",
          "Thursday",
          "Friday",
          "Saturday",
        ][date.getDay()],
        timestamp: dateTimestamp.toString(),
        millisTimestamp: date.getTime(),
      });

      const result = await actor.getServiceAvailableSlots(
        serviceId,
        dateTimestamp,
      );

      if ("ok" in result) {
        console.log("DEBUG result:", {
          slotsCount: result.ok.length,
          slots: result.ok.map((slot) => ({
            date: slot.date,
            isAvailable: slot.isAvailable,
            timeSlot: slot.timeSlot,
            conflictingBookings: slot.conflictingBookings,
          })),
        });
        return result.ok.map(convertCanisterAvailableSlot);
      } else {
        console.error("Error fetching service available slots:", result.err);
        return null;
      }
    } catch (error) {
      console.error("Error fetching service available slots:", error);
      throw new Error(`Failed to fetch service available slots: ${error}`);
    }
  },

  /**
   * Get service's availability settings
   */
  async getServiceAvailabilitySettings(
    serviceId: string,
  ): Promise<ProviderAvailability | null> {
    try {
      const actor = getBookingActor();
      const result = await actor.getServiceAvailabilitySettings(serviceId);

      if ("ok" in result) {
        return convertCanisterProviderAvailability(result.ok);
      } else {
        console.error(
          "Error fetching service availability settings:",
          result.err,
        );
        return null;
      }
    } catch (error) {
      console.error("Error fetching service availability settings:", error);
      throw new Error(
        `Failed to fetch service availability settings: ${error}`,
      );
    }
  },

  /**
   * Check if service is available for booking at specific date/time
   */
  async checkServiceAvailability(
    serviceId: string,
    requestedDateTime: Date,
  ): Promise<boolean | null> {
    try {
      const actor = getBookingActor();
      const timestamp = BigInt(requestedDateTime.getTime() * 1000000);

      const result = await actor.checkServiceAvailability(serviceId, timestamp);

      if ("ok" in result) {
        return result.ok;
      } else {
        console.error("Error checking service availability:", result.err);
        return null;
      }
    } catch (error) {
      console.error("Error checking service availability:", error);
      throw new Error(`Failed to check service availability: ${error}`);
    }
  },

  /**
   * Get service's booking conflicts for a date range
   */
  async getServiceBookingConflicts(
    serviceId: string,
    startDate: Date,
    endDate: Date,
  ): Promise<Booking[]> {
    try {
      const actor = getBookingActor();
      const startTimestamp = BigInt(startDate.getTime() * 1000000);
      const endTimestamp = BigInt(endDate.getTime() * 1000000);

      const bookings = await actor.getServiceBookingConflicts(
        serviceId,
        startTimestamp,
        endTimestamp,
      );
      return bookings.map(convertCanisterBooking);
    } catch (error) {
      console.error("Error fetching service booking conflicts:", error);
      throw new Error(`Failed to fetch service booking conflicts: ${error}`);
    }
  },

  /**
   * Get daily booking count for a service on a specific date
   */
  async getServiceDailyBookingCount(
    serviceId: string,
    date: Date,
  ): Promise<number> {
    try {
      const actor = getBookingActor();
      const dateTimestamp = BigInt(date.getTime() * 1000000);

      const count = await actor.getServiceDailyBookingCount(
        serviceId,
        dateTimestamp,
      );
      return Number(count);
    } catch (error) {
      console.error("Error fetching service daily booking count:", error);
      throw new Error(`Failed to fetch service daily booking count: ${error}`);
    }
  },

  /**
   * Get daily booking count for a provider on a specific date
   */
  async getDailyBookingCount(
    providerId: Principal,
    date: Date,
  ): Promise<number> {
    try {
      const actor = getBookingActor();
      const dateTimestamp = BigInt(date.getTime() * 1000000);

      const count = await actor.getDailyBookingCount(providerId, dateTimestamp);
      return Number(count);
    } catch (error) {
      console.error("Error fetching daily booking count:", error);
      throw new Error(`Failed to fetch daily booking count: ${error}`);
    }
  },

  /**
   * Set canister references (admin function)
   */
  async setCanisterReferences(): Promise<string | null> {
    try {
      const actor = getBookingActor(true);
      const result = await actor.setCanisterReferences(
        [Principal.fromText(authCanisterId)],
        [Principal.fromText(serviceCanisterId)],
        [Principal.fromText(reviewCanisterId)],
        [Principal.fromText(reputationCanisterId)],
<<<<<<< HEAD
        [], // Add an empty array or the appropriate Principal(s) for the fifth argument
=======
        [Principal.fromText(remittanceCanisterId)], // Add an empty array or the appropriate Principal(s) for the fifth argument
>>>>>>> ad415850
      );

      if ("ok" in result) {
        return result.ok;
      } else {
        // console.error("Error setting canister references:", result.err);
        throw new Error(result.err);
      }
    } catch (error) {
      // console.error("Error setting canister references:", error);
      throw new Error(`Failed to set canister references: ${error}`);
    }
  },

  /**
   * Get bookings by service package
   */
  async getBookingsByPackage(packageId: string): Promise<Booking[]> {
    try {
      const actor = getBookingActor();
      const bookings = await actor.getBookingsByPackage(packageId);
      return bookings.map(convertCanisterBooking);
    } catch (error) {
      console.error("Error fetching bookings by package:", error);
      throw new Error(`Failed to fetch bookings by package: ${error}`);
    }
  },

  /**
   * Get client analytics
   */
  async getClientAnalytics(
    clientId: Principal,
    startDate?: Date,
    endDate?: Date,
  ): Promise<ClientAnalytics | null> {
    try {
      const actor = getBookingActor();
      const startTimestamp = startDate
        ? [BigInt(startDate.getTime() * 1000000)]
        : [];
      const endTimestamp = endDate ? [BigInt(endDate.getTime() * 1000000)] : [];

      const result = await actor.getClientAnalytics(
        clientId,
        startTimestamp as [] | [bigint],
        endTimestamp as [] | [bigint],
      );

      if ("ok" in result) {
        return convertCanisterClientAnalytics(result.ok);
      } else {
        console.error("Error fetching client analytics:", result.err);
        return null;
      }
    } catch (error) {
      console.error("Error fetching client analytics:", error);
      throw new Error(`Failed to fetch client analytics: ${error}`);
    }
  },

  /**
   * Get provider analytics
   */
  async getProviderAnalytics(
    providerId: Principal,
    startDate?: Date,
    endDate?: Date,
  ): Promise<ProviderAnalytics | null> {
    try {
      const actor = getBookingActor();
      const startTimestamp = startDate
        ? [BigInt(startDate.getTime() * 1000000)]
        : [];
      const endTimestamp = endDate ? [BigInt(endDate.getTime() * 1000000)] : [];

      const result = await actor.getProviderAnalytics(
        providerId,
        startTimestamp as [] | [bigint],
        endTimestamp as [] | [bigint],
      );

      if ("ok" in result) {
        return convertCanisterProviderAnalytics(result.ok);
      } else {
        console.error("Error fetching provider analytics:", result.err);
        return null;
      }
    } catch (error) {
      console.error("Error fetching provider analytics:", error);
      throw new Error(`Failed to fetch provider analytics: ${error}`);
    }
  },

  /**
   * Get service analytics
   */
  async getServiceAnalytics(
    serviceId: string,
    startDate?: Date,
    endDate?: Date,
  ): Promise<ProviderAnalytics | null> {
    try {
      const actor = getBookingActor();
      const startTimestamp = startDate
        ? [BigInt(startDate.getTime() * 1000000)]
        : [];
      const endTimestamp = endDate ? [BigInt(endDate.getTime() * 1000000)] : [];

      const result = await actor.getServiceAnalytics(
        serviceId,
        startTimestamp as [] | [bigint],
        endTimestamp as [] | [bigint],
      );

      if ("ok" in result) {
        return convertCanisterProviderAnalytics(result.ok);
      } else {
        console.error("Error fetching service analytics:", result.err);
        return null;
      }
    } catch (error) {
      console.error("Error fetching service analytics:", error);
      throw new Error(`Failed to fetch service analytics: ${error}`);
    }
  },

  /**
   * Get package analytics
   */
  async getPackageAnalytics(
    packageId: string,
    startDate?: Date,
    endDate?: Date,
  ): Promise<ProviderAnalytics | null> {
    try {
      const actor = getBookingActor();
      const startTimestamp = startDate
        ? [BigInt(startDate.getTime() * 1000000)]
        : [];
      const endTimestamp = endDate ? [BigInt(endDate.getTime() * 1000000)] : [];

      const result = await actor.getPackageAnalytics(
        packageId,
        startTimestamp as [] | [bigint],
        endTimestamp as [] | [bigint],
      );

      if ("ok" in result) {
        return convertCanisterProviderAnalytics(result.ok);
      } else {
        console.error("Error fetching package analytics:", result.err);
        return null;
      }
    } catch (error) {
      console.error("Error fetching package analytics:", error);
      throw new Error(`Failed to fetch package analytics: ${error}`);
    }
  },
};

// Reset functions for authentication state changes
export const resetBookingActor = () => {
  bookingActor = null;
};

export const refreshBookingActor = async () => {
  resetBookingActor();
  return await getBookingActor();
};

export default bookingCanisterService;<|MERGE_RESOLUTION|>--- conflicted
+++ resolved
@@ -941,11 +941,7 @@
         [Principal.fromText(serviceCanisterId)],
         [Principal.fromText(reviewCanisterId)],
         [Principal.fromText(reputationCanisterId)],
-<<<<<<< HEAD
-        [], // Add an empty array or the appropriate Principal(s) for the fifth argument
-=======
         [Principal.fromText(remittanceCanisterId)], // Add an empty array or the appropriate Principal(s) for the fifth argument
->>>>>>> ad415850
       );
 
       if ("ok" in result) {
