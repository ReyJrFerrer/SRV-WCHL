# Changel### Added

- Convert Next.js client components to React Router DOM for improved navigation and routing
- Replace Next.js Head component with native document.title manipulation in search results page
- Replace Next.js Head component with native document.title manipulation in chat page
- Replace Next.js Head component with native document.title manipulation in service pages (view-all, service detail, service reviews)
- Replace Next.js router with React Router DOM in booking review page
- Replace Next.js router with React Router DOM in category pages and AuthContext integration
- Replace Next.js router with React Router DOM in all booking-related pages (index, details, confirmation, book)notable changes to this project will be documented in this file.

The format is based on [Keep a Changelog](https://keepachangelog.com/en/1.0.0/),
and this project adheres to [Semantic Versioning](https://semver.org/spec/v2.0.0.html).

## [Unreleased]

### Added

<<<<<<< HEAD
=======
- Simplify remittance system by removing FINOPS/COLLECTOR roles with direct service provider to admin workflow
- Add intercanister communication between admin and remittance canisters for commission validation
>>>>>>> 373d9c34
- Add admin canister for remittance system role management and commission rule administration
- Add remittance system for service provider cash collection and settlement management
- Add GPS-based service distance calculation using Haversine formula with real-time location detection
- Add service-level certificate verification system with PDF and image certificate uploads replacing user-level verification
- Add frontend service image management hooks and utilities with support for galleries
- Add separate reputation scoring system for service providers with completion-based rewards
- Integrate image processing utilities in service creation workflow with support for optional image uploads

### Fixed

- Fix location persistence across browser sessions and page reloads in client header
- Fix location state synchronization between context and component in header component
- Add immediate UI feedback for service image upload and removal operations with proper Save/Cancel workflow

### Changed

- Remove user-level verification system in favor of service-level verification
- Replace user isVerified field with service-level certificate verification system

### Fixed

- Fix media canister ID generation to prevent duplicate IDs when uploading multiple images simultaneously
- Replace placeholder images with actual service images in ServiceDetailPage gallery using useImageLoader hook
- Enhance chat pages with profile picture loading using useImageLoader hook with loading skeletons and fallback support

### Added

- Add frontend service image management hooks and utilities with support for galleries
- Add service image upload and management with support for up to 5 images per service
- Add HTTP interface for serving images with proper URLs in media canister
- Add media storage canister for handling user profile image uploads with 450KB size limit
- Add provider reputation score display in service detail pages with real-time fetching
- Add multi-role state system with activeRole field while preserving original user roles
- Add optional notes field to booking creation for client-provider communication

## [Unreleased]

### Added

- Add self-booking prevention validation on service detail page with tooltip feedback
- Add user role switching functionality allowing users to toggle between Client and ServiceProvider roles while preserving all data
- Add separate provider notifications hook with dedicated notification types and localStorage storage
- Add provider-specific notification types including booking requests, payment completion, and service reminders
- Update frontend updateService function to support location, weeklySchedule, instantBookingEnabled, and maxBookingsPerDay parameters

- Add service creation functionality with step-by-step form validation and backend error handling
- Add form validation for service details, availability, and location with proper field highlighting
- Add backend integration for service creation with comprehensive error handling and success navigation
- Add validation to prevent service editing/deletion when provider has active bookings
- Add disabled state with tooltips for edit/delete buttons when active bookings exist
- Integrate useProviderBookingManagement hook for real-time booking status validation
- Add enhanced location tracking with GPS detection and comprehensive Philippine address forms to service creation and editing
- Convert service edit page to multi-step wizard matching add page UI pattern while preserving existing functionality
- Convert service edit page to multi-step wizard with improved UI components

### Fixed

- Fix multiple re-rendering issue in client home page causing components to flicker and load multiple times
- Optimize ServiceListItem component by removing individual review loading and using service rating data directly
- Add React.memo optimization to ServiceListItem and Categories components to prevent unnecessary re-renders
- Fix useAllServicesWithProviders hook to prevent rapid appearing/disappearing of components during data loading
- Add improved loading skeletons to ServiceList component that match actual service card layout
- Remove artificial delays in useCategories hook that were causing timing-related flickering issues

### Added

- Add frontend chat integration with real-time messaging, conversation management, and notification system
- Add encrypted chat system enabling direct messaging between clients and service providers after booking completion
- Add automatic canister references initialization upon successful user login for improved system connectivity
- Add smart conversation management to service detail chat feature with automatic conversation creation and existing conversation detection

### Fixed

- Fix font loading issue where pages reverted to Times New Roman on reload by centralizing font definitions globally
- Fix chat loading state flickering by implementing separate loading states for initial load vs background updates
- Add provider-specific trust level descriptions in service provider profile page
- Standardize chat routing structure between client and provider interfaces for consistent navigation
- Add client analytics system with real booking data integration for profile statistics display
- Add AI-powered sentiment analysis integration in reputation canister using LLM for enhanced review quality assessment
- Add real-time reputation score display with trust level badges and explanatory text in user profile pages
- Add AI-powered sentiment analysis for review processing using LLM integration
- Add real-time reputation score display in user profiles with separate data fetching
- Optimize setCanisterReferences functions to use singleton actors and direct canister ID imports
- Implement comprehensive router navigation with nested layouts and protected routes for client and provider sections

### Fixed

- Fix infinite loading bug in provider service details page caused by callback dependency issue
- Fix authentication bug preventing authenticated canister calls by implementing identity-aware auth service
- Convert Next.js client components to React Router DOM for improved navigation and routing
- Replace Next.js Head component with native document.title manipulation in search results page
- Replace Next.js Head component with native document.title manipulation in chat page
- Replace Next.js Head component with native document.title manipulation in service pages (view-all, service detail, service reviews)
- Replace Next.js router with React Router DOM in booking review page
- Replace Next.js components with React Router DOM in category pages
- Replace bundly/ares-react with custom AuthContext in service management for better authentication control
- Convert Next.js provider components to React Router DOM for services and bookings pages
- Replace bundly/ares-react with custom AuthContext in provider service forms (add/edit)
- Convert provider workflow pages (active-service, complete-service, receipt, review) from Next.js to React Router DOM
- Add set_count update method to allow setting the counter to a specific value
- Add frontend development server scripts (`npm run start`)
- Add LLM canister implementation
- Decouple service canister with dedicated type system and interface definitions
- Add profile switching functionality for seamless client/provider role transitions
- Add enhanced security measures with user suspension, verification management, and activity tracking
- Refactor canister services with consistent actor creation and authentication handling

### Changed

- Refactor profile creation page to use centralized AuthContext and authCanisterService
- Refactor logout hook to use centralized AuthContext and React Router navigation
- Replace @bundly/ares-react with local AuthContext in chat page for better authentication control
- Replace @bundly/ares-react with local AuthContext in category pages for better authentication control

- Refactor frontend from Next.js to React with react-router-dom for improved performance and simplified architecture
- Update dependencies to latest versions
- Switched the template to Motoko for writing the backend canister
- Rewrote the devcontainer setup
- Rewrote the tests
- Rewrote the npm scripts
- Rewrote the e2e workflow
- Fix mops installation in CI workflow by using npx

## [0.1.0] - 2025-04-24

### Added

- Basic canister structure with Rust
- Counter functionality with increment and get_count methods
- Greeting functionality
- PocketIC testing infrastructure
- Vitest test runner configuration
- GitHub CI workflow for automated end-to-end tests for all methods
- Project documentation
- Add custom instructions for github copilot<|MERGE_RESOLUTION|>--- conflicted
+++ resolved
@@ -15,11 +15,8 @@
 
 ### Added
 
-<<<<<<< HEAD
-=======
 - Simplify remittance system by removing FINOPS/COLLECTOR roles with direct service provider to admin workflow
 - Add intercanister communication between admin and remittance canisters for commission validation
->>>>>>> 373d9c34
 - Add admin canister for remittance system role management and commission rule administration
 - Add remittance system for service provider cash collection and settlement management
 - Add GPS-based service distance calculation using Haversine formula with real-time location detection
